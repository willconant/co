
/**
 * Expose `co`.
 */

exports = module.exports = co;

/**
 * Wrap the given generator `fn`.
 *
 * @param {Function} fn
 * @return {Function}
 * @api public
 */

function co(fn) {
  var gen = fn();
  var done;

  function next(err, res) {
    var ret;

    // multiple args
    if (arguments.length > 2) {
      res = [].slice.call(arguments, 1);
    }

    // error
    if (err) {
      try {
        ret = gen.throw(err);
      } catch (e) {
        if (!done) throw e;
        return done(e);
      }
    }

    // ok
    if (!err) {
      try {
        ret = gen.send(res);
      } catch (e) {
        if (!done) throw e;
        return done(e);
      }
    }

    // done
    if (ret.done) {
      if (done) done(null, ret.value);
      return;
    }

<<<<<<< HEAD
    if ('function' == typeof ret.value) {
      // thunk
      try {
        ret.value(next);
      } catch (e) {
        process.nextTick(function(){
          next(e);
        });
      }
    } else if ('object' == typeof ret.value && 'function' == typeof ret.value.then) {
      // promise
      ret.value.then(function(value) {
          next(null, value);
        },
        next);
    } else {
      // neither
      next(new Error('yielded neither a function nor a promise'));
=======
    // non-function
    if ('function' != typeof ret.value) {
      return next(new Error('yielded a non-function'));
    }

    // thunk
    try {
      ret.value(next);
    } catch (e) {
      setImmediate(function(){
        next(e);
      });
>>>>>>> 7b7426a0
    }
  }

  setImmediate(next);

  return function(fn){
    done = fn;
  }
}

/**
 * Wrap regular callback style `fn` as a thunk.
 *
 * @param {Function} fn
 * @return {Function}
 * @api public
 */

exports.wrap = function(fn, ctx){
  return function(){
    var args = [].slice.call(arguments);
    return function(done){
      args.push(done);
      fn.apply(ctx || this, args);
    }
  }
};

/**
 * Join the given `fns`.
 *
 * @param {Array|Function} ...
 * @return {Function}
 * @api public
 */

exports.join = function(fns) {
  if (!Array.isArray(fns)) fns = [].slice.call(arguments);

  return function(done){
    var pending = fns.length;
    var results = new Array(pending);
    var finished;

    if (!pending) return done();

    for (var i = 0; i < fns.length; i++) {
      run(fns[i], i);
    }

    function run(fn, i) {
      if (finished) return;
      try {
        fn(function(err, res){
          if (finished) return;

          if (err) {
            finished = true;
            return done(err);
          }

          results[i] = res;
          --pending || done(null, results);
        });
      } catch (err) {
        finished = true;
        done(err);
      }
    }
  }
};<|MERGE_RESOLUTION|>--- conflicted
+++ resolved
@@ -51,13 +51,12 @@
       return;
     }
 
-<<<<<<< HEAD
     if ('function' == typeof ret.value) {
       // thunk
       try {
         ret.value(next);
       } catch (e) {
-        process.nextTick(function(){
+        setImmediate(function(){
           next(e);
         });
       }
@@ -70,20 +69,6 @@
     } else {
       // neither
       next(new Error('yielded neither a function nor a promise'));
-=======
-    // non-function
-    if ('function' != typeof ret.value) {
-      return next(new Error('yielded a non-function'));
-    }
-
-    // thunk
-    try {
-      ret.value(next);
-    } catch (e) {
-      setImmediate(function(){
-        next(e);
-      });
->>>>>>> 7b7426a0
     }
   }
 
